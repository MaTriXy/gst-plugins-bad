/* GStreamer
 * Copyright (C) 2004 Wim Taymans <wim@fluendo.com>
 * Copyright (C) 2006 Tim-Philipp Müller <tim centricular net>
 * Copyright (C) 2008 Sebastian Dröge <sebastian.droege@collabora.co.uk>
 *
 * This library is free software; you can redistribute it and/or
 * modify it under the terms of the GNU Library General Public
 * License as published by the Free Software Foundation; either
 * version 2 of the License, or (at your option) any later version.
 *
 * This library is distributed in the hope that it will be useful,
 * but WITHOUT ANY WARRANTY; without even the implied warranty of
 * MERCHANTABILITY or FITNESS FOR A PARTICULAR PURPOSE.  See the GNU
 * Library General Public License for more details.
 *
 * You should have received a copy of the GNU Library General Public
 * License along with this library; if not, write to the
 * Free Software Foundation, Inc., 59 Temple Place - Suite 330,
 * Boston, MA 02111-1307, USA.
 */

/**
 * SECTION:element-opusparse
 * @see_also: opusenc, opusdec
 *
 * This element parses OPUS packets.
 *
 * <refsect2>
 * <title>Example pipelines</title>
 * |[
 * gst-launch -v filesrc location=opusdata ! opusparse ! opusdec ! audioconvert ! audioresample ! alsasink
 * ]| Decode and plays an unmuxed Opus file.
 * </refsect2>
 */

#ifdef HAVE_CONFIG_H
#  include "config.h"
#endif

#include <opus/opus.h>
#include "gstopusheader.h"
#include "gstopusparse.h"

GST_DEBUG_CATEGORY_STATIC (opusparse_debug);
#define GST_CAT_DEFAULT opusparse_debug

#define MAX_PAYLOAD_BYTES 1500

static GstStaticPadTemplate opus_parse_src_factory =
GST_STATIC_PAD_TEMPLATE ("src",
    GST_PAD_SRC,
    GST_PAD_ALWAYS,
    GST_STATIC_CAPS ("audio/x-opus, framed = (boolean) true")
    );

static GstStaticPadTemplate opus_parse_sink_factory =
GST_STATIC_PAD_TEMPLATE ("sink",
    GST_PAD_SINK,
    GST_PAD_ALWAYS,
    GST_STATIC_CAPS ("audio/x-opus")
    );

G_DEFINE_TYPE (GstOpusParse, gst_opus_parse, GST_TYPE_BASE_PARSE);

static gboolean gst_opus_parse_start (GstBaseParse * parse);
static gboolean gst_opus_parse_stop (GstBaseParse * parse);
static gboolean gst_opus_parse_check_valid_frame (GstBaseParse * base,
    GstBaseParseFrame * frame, guint * frame_size, gint * skip);
static GstFlowReturn gst_opus_parse_parse_frame (GstBaseParse * base,
    GstBaseParseFrame * frame);

static void
gst_opus_parse_class_init (GstOpusParseClass * klass)
{
  GstBaseParseClass *bpclass;
  GstElementClass *element_class;

  bpclass = (GstBaseParseClass *) klass;
  element_class = (GstElementClass *) klass;

  bpclass->start = GST_DEBUG_FUNCPTR (gst_opus_parse_start);
  bpclass->stop = GST_DEBUG_FUNCPTR (gst_opus_parse_stop);
  bpclass->check_valid_frame =
      GST_DEBUG_FUNCPTR (gst_opus_parse_check_valid_frame);
  bpclass->parse_frame = GST_DEBUG_FUNCPTR (gst_opus_parse_parse_frame);

  gst_element_class_add_pad_template (element_class,
      gst_static_pad_template_get (&opus_parse_src_factory));
  gst_element_class_add_pad_template (element_class,
      gst_static_pad_template_get (&opus_parse_sink_factory));
  gst_element_class_set_details_simple (element_class, "Opus audio parser",
      "Codec/Parser/Audio",
      "parses opus audio streams",
      "Vincent Penquerc'h <vincent.penquerch@collabora.co.uk>");

  GST_DEBUG_CATEGORY_INIT (opusparse_debug, "opusparse", 0,
      "opus parsing element");
}

static void
gst_opus_parse_init (GstOpusParse * parse)
{
  parse->header_sent = FALSE;
}

static gboolean
gst_opus_parse_start (GstBaseParse * base)
{
  GstOpusParse *parse = GST_OPUS_PARSE (base);

<<<<<<< HEAD
  caps = gst_caps_new_empty_simple ("audio/x-opus");
  gst_pad_set_caps (GST_BASE_PARSE_SRC_PAD (GST_BASE_PARSE (parse)), caps);
  gst_caps_unref (caps);
=======
  parse->header_sent = FALSE;
  parse->next_ts = 0;

  return TRUE;
}

static gboolean
gst_opus_parse_stop (GstBaseParse * base)
{
  GstOpusParse *parse = GST_OPUS_PARSE (base);

  g_slist_foreach (parse->headers, (GFunc) gst_buffer_unref, NULL);
  parse->headers = NULL;

  parse->header_sent = FALSE;
>>>>>>> e3d1a50c

  return TRUE;
}

static gboolean
gst_opus_parse_check_valid_frame (GstBaseParse * base,
    GstBaseParseFrame * frame, guint * frame_size, gint * skip)
{
  GstOpusParse *parse;
  guint8 *data;
  gsize size;
  guint32 packet_size;
  int ret = FALSE;
  int channels;
  const unsigned char *frames[48];
  unsigned char toc;
  short frame_sizes[48];
  int payload_offset;
  int nframes;
  int packet_offset = 0;
  gboolean is_header, is_idheader, is_commentheader;

  parse = GST_OPUS_PARSE (base);

  data = gst_buffer_map (frame->buffer, &size, NULL, GST_MAP_READ);
  GST_DEBUG_OBJECT (parse, "Checking for frame, %u bytes in buffer", size);

  /* check for headers */
  is_idheader = gst_opus_header_is_header (frame->buffer, "OpusHead", 8);
  is_commentheader = gst_opus_header_is_header (frame->buffer, "OpusTags", 8);
  is_header = is_idheader || is_commentheader;

  if (!is_header) {
    /* Next, check if there's an Opus packet there */
    nframes =
        opus_packet_parse (data, size, &toc, frames, frame_sizes,
        &payload_offset);
  }

  if (!is_header && nframes < 0) {
    /* Then, check for the test vector framing */
    GST_DEBUG_OBJECT (parse,
        "No Opus packet found, trying test vector framing");
    if (size < 4) {
      GST_DEBUG_OBJECT (parse, "Too small");
      goto beach;
    }
    packet_size = GST_READ_UINT32_BE (data);
    GST_DEBUG_OBJECT (parse, "Packet size: %u bytes", packet_size);
    if (packet_size > MAX_PAYLOAD_BYTES) {
      GST_DEBUG_OBJECT (parse, "Too large");
      goto beach;
    }
    if (packet_size > size - 4) {
      GST_DEBUG_OBJECT (parse, "Truncated");
      goto beach;
    }
    nframes =
        opus_packet_parse (data + 8, packet_size, &toc, frames, frame_sizes,
        &payload_offset);
    if (nframes < 0) {
      GST_DEBUG_OBJECT (parse, "No test vector framing either");
      goto beach;
    }

    packet_offset = 8;
    data += packet_offset;
  }

  if (!parse->header_sent) {
    GstCaps *caps;

    /* Opus streams can decode to 1 or 2 channels, so use the header
       value if we have one, or 2 otherwise */
    if (is_idheader) {
      channels = data[9];
    } else {
      channels = 2;
    }

    g_slist_foreach (parse->headers, (GFunc) gst_buffer_unref, NULL);
    parse->headers = NULL;

    gst_opus_header_create_caps (&caps, &parse->headers, channels, 0, NULL);

    gst_pad_set_caps (GST_BASE_PARSE_SRC_PAD (parse), caps);

    parse->header_sent = TRUE;
  }

  if (is_header) {
    *skip = 0;
    *frame_size = size;
  } else {
    *skip = packet_offset;
    *frame_size = payload_offset;
  }

  GST_DEBUG_OBJECT (parse, "Got Opus packet at offset %d, %d bytes", *skip,
      *frame_size);
  ret = TRUE;

beach:
  gst_buffer_unmap (frame->buffer, data, size);
  return ret;
}

/* Adapted copy of the one in gstoggstream.c... */
static guint64
packet_duration_opus (const guint8 * data, size_t len)
{
  static const guint64 durations[32] = {
    10000, 20000, 40000, 60000, /* Silk NB */
    10000, 20000, 40000, 60000, /* Silk MB */
    10000, 20000, 40000, 60000, /* Silk WB */
    10000, 20000,               /* Hybrid SWB */
    10000, 20000,               /* Hybrid FB */
    2500, 5000, 10000, 20000,   /* CELT NB */
    2500, 5000, 10000, 20000,   /* CELT NB */
    2500, 5000, 10000, 20000,   /* CELT NB */
    2500, 5000, 10000, 20000,   /* CELT NB */
  };

  gint64 duration;
  gint64 frame_duration;
  gint nframes;
  guint8 toc;

  if (len < 1)
    return 0;

  toc = data[0];

  frame_duration = durations[toc >> 3] * 1000;
  switch (toc & 3) {
    case 0:
      nframes = 1;
      break;
    case 1:
      nframes = 2;
      break;
    case 2:
      nframes = 2;
      break;
    case 3:
      if (len < 2) {
        GST_WARNING ("Code 3 Opus packet has less than 2 bytes");
        return 0;
      }
      nframes = data[1] & 63;
      break;
  }

  duration = nframes * frame_duration;
  if (duration > 120 * GST_MSECOND) {
    GST_WARNING ("Opus packet duration > 120 ms, invalid");
    return 0;
  }
  GST_LOG ("Opus packet: frame size %.1f ms, %d frames, duration %.1f ms",
      frame_duration / 1000000.f, nframes, duration / 1000000.f);
  return duration;
}

static GstFlowReturn
gst_opus_parse_parse_frame (GstBaseParse * base, GstBaseParseFrame * frame)
{
  guint64 duration;
  GstOpusParse *parse;

  parse = GST_OPUS_PARSE (base);

  if (gst_opus_header_is_header (frame->buffer, "OpusHead", 8)
      || gst_opus_header_is_header (frame->buffer, "OpusTags", 8)) {
    GST_BUFFER_TIMESTAMP (frame->buffer) = 0;
    GST_BUFFER_DURATION (frame->buffer) = GST_CLOCK_TIME_NONE;
    GST_BUFFER_OFFSET_END (frame->buffer) = GST_CLOCK_TIME_NONE;
    GST_BUFFER_OFFSET (frame->buffer) = GST_CLOCK_TIME_NONE;
    return GST_FLOW_OK;
  }

  GST_BUFFER_TIMESTAMP (frame->buffer) = parse->next_ts;

  duration =
      packet_duration_opus (GST_BUFFER_DATA (frame->buffer),
      GST_BUFFER_SIZE (frame->buffer));
  parse->next_ts += duration;

  GST_BUFFER_DURATION (frame->buffer) = duration;
  GST_BUFFER_OFFSET_END (frame->buffer) =
      gst_util_uint64_scale (parse->next_ts, 48000, GST_SECOND);
  GST_BUFFER_OFFSET (frame->buffer) = parse->next_ts;

  return GST_FLOW_OK;
}<|MERGE_RESOLUTION|>--- conflicted
+++ resolved
@@ -108,11 +108,10 @@
 {
   GstOpusParse *parse = GST_OPUS_PARSE (base);
 
-<<<<<<< HEAD
   caps = gst_caps_new_empty_simple ("audio/x-opus");
   gst_pad_set_caps (GST_BASE_PARSE_SRC_PAD (GST_BASE_PARSE (parse)), caps);
   gst_caps_unref (caps);
-=======
+
   parse->header_sent = FALSE;
   parse->next_ts = 0;
 
@@ -128,7 +127,6 @@
   parse->headers = NULL;
 
   parse->header_sent = FALSE;
->>>>>>> e3d1a50c
 
   return TRUE;
 }
